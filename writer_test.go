package gws

import (
	"bytes"
	"io"
	"net"
	"net/http"
	"sync"
	"testing"
	"time"

	"github.com/lxzan/gws/internal"
	"github.com/stretchr/testify/assert"
)

func testWrite(c *Conn, fin bool, opcode Opcode, payload []byte) error {
	var useCompress = c.compressEnabled && opcode.isDataFrame() && len(payload) >= c.config.CompressThreshold
	if useCompress {
		var buf = bytes.NewBufferString("")
		err := c.config.compressors.Select().Compress(payload, buf)
		if err != nil {
			return internal.NewError(internal.CloseInternalServerErr, err)
		}
		payload = buf.Bytes()
	}
	if len(payload) > c.config.WriteMaxPayloadSize {
		return internal.CloseMessageTooLarge
	}

	var header = frameHeader{}
	var n = len(payload)
	headerLength, maskBytes := header.GenerateHeader(c.isServer, fin, useCompress, opcode, n)
	if !c.isServer {
		internal.MaskXOR(payload, maskBytes)
	}

	var buf = make(net.Buffers, 0, 2)
	buf = append(buf, header[:headerLength])
	if n > 0 {
		buf = append(buf, payload)
	}
	num, err := buf.WriteTo(c.conn)
	if err != nil {
		return err
	}
	if int(num) < headerLength+n {
		return io.ErrShortWrite
	}
	return nil
}

func TestWriteBigMessage(t *testing.T) {
	t.Run("", func(t *testing.T) {
		var serverHandler = new(webSocketMocker)
		var clientHandler = new(webSocketMocker)
		var serverOption = &ServerOption{WriteMaxPayloadSize: 16}
		var clientOption = &ClientOption{}
		server, client := newPeer(serverHandler, serverOption, clientHandler, clientOption)
		go server.ReadLoop()
		go client.ReadLoop()
		var err = server.WriteMessage(OpcodeText, internal.AlphabetNumeric.Generate(128))
		assert.Error(t, err)
	})

	t.Run("", func(t *testing.T) {
		var serverHandler = new(webSocketMocker)
		var clientHandler = new(webSocketMocker)
		var serverOption = &ServerOption{WriteMaxPayloadSize: 16, CompressEnabled: true, CompressThreshold: 1}
		var clientOption = &ClientOption{CompressEnabled: true}
		server, client := newPeer(serverHandler, serverOption, clientHandler, clientOption)
		go server.ReadLoop()
		go client.ReadLoop()
		var err = server.WriteMessage(OpcodeText, internal.AlphabetNumeric.Generate(128))
		assert.Error(t, err)
	})
}

func TestWriteClose(t *testing.T) {
	var as = assert.New(t)
	var serverHandler = new(webSocketMocker)
	var clientHandler = new(webSocketMocker)
	var serverOption = &ServerOption{}
	var clientOption = &ClientOption{}

	var wg = sync.WaitGroup{}
	wg.Add(1)
	serverHandler.onClose = func(socket *Conn, err error) {
		as.Error(err)
		wg.Done()
	}
	server, client := newPeer(serverHandler, serverOption, clientHandler, clientOption)
	go server.ReadLoop()
	go client.ReadLoop()
	server.WriteClose(1000, []byte("goodbye"))
	wg.Wait()

	t.Run("", func(t *testing.T) {
		var socket = &Conn{closed: 1, config: server.config}
		socket.WriteMessage(OpcodeText, nil)
		socket.WriteAsync(OpcodeText, nil)
	})
}

func TestConn_WriteAsyncError(t *testing.T) {
	t.Run("", func(t *testing.T) {
		var serverHandler = new(webSocketMocker)
		var clientHandler = new(webSocketMocker)
		var serverOption = &ServerOption{}
		var clientOption = &ClientOption{}
		server, _ := newPeer(serverHandler, serverOption, clientHandler, clientOption)
		server.closed = 1
		server.WriteAsync(OpcodeText, nil)
	})

	t.Run("", func(t *testing.T) {
		var serverHandler = new(webSocketMocker)
		var clientHandler = new(webSocketMocker)
		var serverOption = &ServerOption{CheckUtf8Enabled: true}
		var clientOption = &ClientOption{}
		server, client := newPeer(serverHandler, serverOption, clientHandler, clientOption)
		go client.ReadLoop()
		var err = server.WriteAsync(OpcodeText, internal.FlateTail)
		assert.Error(t, err)
	})
}

func TestConn_WriteInvalidUTF8(t *testing.T) {
	var as = assert.New(t)
	var serverHandler = new(webSocketMocker)
	var clientHandler = new(webSocketMocker)
	var serverOption = &ServerOption{CheckUtf8Enabled: true}
	var clientOption = &ClientOption{}
	server, client := newPeer(serverHandler, serverOption, clientHandler, clientOption)
	go server.ReadLoop()
	go client.ReadLoop()
	var payload = []byte{1, 2, 255}
	as.Error(server.WriteMessage(OpcodeText, payload))
}

func TestConn_WriteClose(t *testing.T) {
	var wg = sync.WaitGroup{}
	wg.Add(3)
	var serverHandler = new(webSocketMocker)
	var clientHandler = new(webSocketMocker)
	var serverOption = &ServerOption{CheckUtf8Enabled: true}
	var clientOption = &ClientOption{}
	server, client := newPeer(serverHandler, serverOption, clientHandler, clientOption)
	clientHandler.onClose = func(socket *Conn, err error) {
		wg.Done()
	}
	clientHandler.onMessage = func(socket *Conn, message *Message) {
		wg.Done()
	}
	go server.ReadLoop()
	go client.ReadLoop()

	server.WriteMessage(OpcodeText, nil)
	server.WriteMessage(OpcodeText, []byte("hello"))
	server.WriteMessage(OpcodeCloseConnection, []byte{1})
	wg.Wait()
}

func TestNewBroadcaster(t *testing.T) {
	var as = assert.New(t)

	t.Run("", func(t *testing.T) {
		var handler = &broadcastHandler{sockets: &sync.Map{}, wg: &sync.WaitGroup{}}
		var addr = "127.0.0.1:" + nextPort()
		app := NewServer(new(BuiltinEventHandler), &ServerOption{
			CompressEnabled: true,
		})

		app.OnRequest = func(socket *Conn, request *http.Request) {
			handler.sockets.Store(socket, struct{}{})
			socket.ReadLoop()
		}

		go func() {
			if err := app.Run(addr); err != nil {
				as.NoError(err)
				return
			}
		}()

		time.Sleep(100 * time.Millisecond)

		var count = 100
		for i := 0; i < count; i++ {
			compress := i%2 == 0
			client, _, err := NewClient(handler, &ClientOption{Addr: "ws://" + addr, CompressEnabled: compress})
			if err != nil {
				as.NoError(err)
				return
			}
			_ = client.WritePing(nil)
			go client.ReadLoop()
		}

		handler.wg.Add(count)
		var b = NewBroadcaster(OpcodeText, internal.AlphabetNumeric.Generate(1000))
		handler.sockets.Range(func(key, value any) bool {
			_ = b.Broadcast(key.(*Conn))
			return true
		})
		b.Release()
		handler.wg.Wait()
	})

	t.Run("", func(t *testing.T) {
		var handler = &broadcastHandler{sockets: &sync.Map{}, wg: &sync.WaitGroup{}}
		var addr = "127.0.0.1:" + nextPort()
		app := NewServer(new(BuiltinEventHandler), &ServerOption{
			CompressEnabled:     true,
			WriteMaxPayloadSize: 1000,
			Authorize: func(r *http.Request, session SessionStorage) bool {
				session.Store("name", 1)
				session.Store("name", 2)
				return true
			},
		})

		app.OnRequest = func(socket *Conn, request *http.Request) {
			name, _ := socket.Session().Load("name")
			as.Equal(2, name)
			handler.sockets.Store(socket, struct{}{})
			socket.ReadLoop()
		}

		go func() {
			if err := app.Run(addr); err != nil {
				as.NoError(err)
				return
			}
		}()

		time.Sleep(100 * time.Millisecond)

		var count = 100
		for i := 0; i < count; i++ {
			compress := i%2 == 0
			client, _, err := NewClient(handler, &ClientOption{Addr: "ws://" + addr, CompressEnabled: compress})
			if err != nil {
				as.NoError(err)
				return
			}
			go client.ReadLoop()
		}

		var b = NewBroadcaster(OpcodeText, testdata)
		handler.sockets.Range(func(key, value any) bool {
			if err := b.Broadcast(key.(*Conn)); err == nil {
				handler.wg.Add(1)
			}
			return true
		})
		time.Sleep(500 * time.Millisecond)
		b.Release()
		handler.wg.Wait()
	})
}

type broadcastHandler struct {
	BuiltinEventHandler
	wg      *sync.WaitGroup
	sockets *sync.Map
}

func (b broadcastHandler) OnMessage(socket *Conn, message *Message) {
	defer message.Close()
	b.wg.Done()
}

func TestRecovery(t *testing.T) {
	var as = assert.New(t)
	var serverHandler = new(webSocketMocker)
	var clientHandler = new(webSocketMocker)
<<<<<<< HEAD
	var serverOption = &ServerOption{}
=======
	var serverOption = &ServerOption{Recovery: Recovery}
>>>>>>> 52c244bb
	var clientOption = &ClientOption{}
	serverHandler.onMessage = func(socket *Conn, message *Message) {
		var m map[string]uint8
		m[""] = 1
	}
	server, client := newPeer(serverHandler, serverOption, clientHandler, clientOption)
	go server.ReadLoop()
	go client.ReadLoop()
	as.NoError(client.WriteString("hi"))
	time.Sleep(100 * time.Millisecond)
}<|MERGE_RESOLUTION|>--- conflicted
+++ resolved
@@ -274,11 +274,7 @@
 	var as = assert.New(t)
 	var serverHandler = new(webSocketMocker)
 	var clientHandler = new(webSocketMocker)
-<<<<<<< HEAD
-	var serverOption = &ServerOption{}
-=======
 	var serverOption = &ServerOption{Recovery: Recovery}
->>>>>>> 52c244bb
 	var clientOption = &ClientOption{}
 	serverHandler.onMessage = func(socket *Conn, message *Message) {
 		var m map[string]uint8
